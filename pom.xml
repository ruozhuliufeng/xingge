<?xml version="1.0" encoding="UTF-8"?>
<project xmlns="http://maven.apache.org/POM/4.0.0" xmlns:xsi="http://www.w3.org/2001/XMLSchema-instance"
         xsi:schemaLocation="http://maven.apache.org/POM/4.0.0 https://maven.apache.org/xsd/maven-4.0.0.xsd">
    <modelVersion>4.0.0</modelVersion>
    <groupId>tech.msop</groupId>
    <artifactId>xingge</artifactId>
    <name>xingge</name>
    <description>
        行歌 - 企业级Java开发框架
    </description>
    <url>https://github.com/ruozhuliufeng/xingge</url>

    <version>0.0.3</version>
    <packaging>pom</packaging>

    <licenses>
        <license>
            <name>Apache License, Version 2.0</name>
            <url>http://www.apache.org/licenses/LICENSE-2.0.txt</url>
            <distribution>repo</distribution>
        </license>
    </licenses>

    <scm>
        <connection>scm:git:git://github.com/ruozhuliufeng/xingge.git</connection>
        <developerConnection>scm:git:ssh://github.com:ruozhuliufeng/xingge.git</developerConnection>
        <url>https://github.com/ruozhuliufeng/xingge/tree/main</url>
    </scm>
    <developers>
        <developer>
            <id>ruozhuliufeng</id>
            <name>若竹流风</name>
            <email>ruozhuliufeng@aixuxi.cn</email>
            <roles>
                <role>Java Development Engineer</role>
            </roles>
            <timezone>+8</timezone>
        </developer>
    </developers>
    <properties>
        <java.version>1.8</java.version>
        <maven.plugin.version>3.8.1</maven.plugin.version>
        <project.build.sourceEncoding>UTF-8</project.build.sourceEncoding>
        <project.reporting.outputEncoding>UTF-8</project.reporting.outputEncoding>
    </properties>

    <modules>
        <module>xingge-bom</module>
        <module>xingge-core-tool</module>
        <module>xingge-core-auto</module>
        <module>xingge-starter-http</module>
        <module>xingge-core-db</module>
        <module>xingge-starter-request-interceptor</module>
        <module>xingge-starter-mybatis</module>
        <module>xingge-starter-log</module>
<<<<<<< HEAD
        <module>xingge-starter-redis</module>
        <module>xingge-starter-zookeeper</module>
        <module>xingge-starter-mongo</module>
=======
        <module>xingge-starter-actuate</module>
        <module>xingge-starter-api-crypto</module>
        <module>xingge-starter-mybatis-encrypt</module>
>>>>>>> dd0295d0
    </modules>

    <!-- 依赖版本管理 - 引入 xingge-bom 作为整个项目的版本管理模块 -->
    <dependencyManagement>
        <dependencies>
            <!-- 引入项目BOM，统一管理所有依赖版本 -->
            <dependency>
                <groupId>tech.msop</groupId>
                <artifactId>xingge-bom</artifactId>
                <version>${project.version}</version>
                <type>pom</type>
                <scope>import</scope>
            </dependency>
        </dependencies>
    </dependencyManagement>

    <!-- 通用依赖 -->
    <dependencies>
        <!-- AOP -->
        <dependency>
            <groupId>org.springframework.boot</groupId>
            <artifactId>spring-boot-starter-aop</artifactId>
        </dependency>
        <!-- 测试 -->
        <dependency>
            <groupId>org.springframework.boot</groupId>
            <artifactId>spring-boot-starter-test</artifactId>
            <scope>test</scope>
        </dependency>
        <!-- 配置 -->
        <dependency>
            <groupId>org.springframework.boot</groupId>
            <artifactId>spring-boot-configuration-processor</artifactId>
            <optional>true</optional>
        </dependency>
        <!-- Spring retry -->
        <dependency>
            <groupId>org.springframework.retry</groupId>
            <artifactId>spring-retry</artifactId>
        </dependency>
        <!-- Lombok 简化开发 -->
        <dependency>
            <groupId>org.projectlombok</groupId>
            <artifactId>lombok</artifactId>
            <scope>provided</scope>
        </dependency>
    </dependencies>
    <build>
        <plugins>
            <!-- Maven编译插件 -->
            <plugin>
                <groupId>org.apache.maven.plugins</groupId>
                <artifactId>maven-compiler-plugin</artifactId>
                <version>3.11.0</version>
                <inherited>true</inherited>
                <configuration>
                    <source>8</source>
                    <target>8</target>
                    <encoding>UTF-8</encoding>
                </configuration>
            </plugin>

            <!-- Maven源码插件 - 仅在子模块中执行 -->
            <plugin>
                <groupId>org.apache.maven.plugins</groupId>
                <artifactId>maven-source-plugin</artifactId>
                <version>3.3.0</version>
                <inherited>true</inherited>
                <executions>
                    <execution>
                        <id>attach-sources</id>
                        <goals>
                            <goal>jar-no-fork</goal>
                        </goals>
                    </execution>
                </executions>
            </plugin>

            <!-- Maven Javadoc插件 -->
            <plugin>
                <groupId>org.apache.maven.plugins</groupId>
                <artifactId>maven-javadoc-plugin</artifactId>
                <version>3.6.3</version>
                <configuration>
                    <encoding>UTF-8</encoding>
                    <charset>UTF-8</charset>
                    <docencoding>UTF-8</docencoding>
                    <!-- 忽略Javadoc错误 -->
                    <additionalJOption>-Xdoclint:none</additionalJOption>
                    <failOnError>false</failOnError>
                    <quiet>true</quiet>
                </configuration>
                <executions>
                    <execution>
                        <id>attach-javadocs</id>
                        <goals>
                            <goal>jar</goal>
                        </goals>
                    </execution>
                </executions>
            </plugin>
            <!-- GPG签名插件 -->
            <plugin>
                <groupId>org.apache.maven.plugins</groupId>
                <artifactId>maven-gpg-plugin</artifactId>
                <version>3.1.0</version>
                <executions>
                    <execution>
                        <id>sign-artifacts</id>
                        <phase>verify</phase>
                        <goals>
                            <goal>sign</goal>
                        </goals>
                    </execution>
                </executions>
                <configuration>
                    <gpgArguments>
                        <arg>--pinentry-mode</arg>
                        <arg>loopback</arg>
                    </gpgArguments>
                    <passphraseServerId>gpg.passphrase</passphraseServerId>
                </configuration>
            </plugin>

            <!-- 中央仓库发布插件 -->
            <plugin>
                <groupId>org.sonatype.central</groupId>
                <artifactId>central-publishing-maven-plugin</artifactId>
                <version>0.8.0</version>
                <extensions>true</extensions>
                <configuration>
                    <publishingServerId>central</publishingServerId>
                    <autoPublish>false</autoPublish>
                    <waitUntil>validated</waitUntil>
                </configuration>
            </plugin>
        </plugins>
    </build>

    <!-- 分发管理配置 -->
    <distributionManagement>
        <repository>
            <id>central</id>
            <name>Central Repository</name>
            <url>https://central.sonatype.com/api/v1/publisher/deployments/upload</url>
        </repository>
        <snapshotRepository>
            <id>central</id>
            <name>Central Repository Snapshots</name>
            <url>https://central.sonatype.com/api/v1/publisher/deployments/upload</url>
        </snapshotRepository>
    </distributionManagement>
</project><|MERGE_RESOLUTION|>--- conflicted
+++ resolved
@@ -53,15 +53,12 @@
         <module>xingge-starter-request-interceptor</module>
         <module>xingge-starter-mybatis</module>
         <module>xingge-starter-log</module>
-<<<<<<< HEAD
+        <module>xingge-starter-actuate</module>
+        <module>xingge-starter-api-crypto</module>
+        <module>xingge-starter-mybatis-encrypt</module>
         <module>xingge-starter-redis</module>
         <module>xingge-starter-zookeeper</module>
         <module>xingge-starter-mongo</module>
-=======
-        <module>xingge-starter-actuate</module>
-        <module>xingge-starter-api-crypto</module>
-        <module>xingge-starter-mybatis-encrypt</module>
->>>>>>> dd0295d0
     </modules>
 
     <!-- 依赖版本管理 - 引入 xingge-bom 作为整个项目的版本管理模块 -->
